--- conflicted
+++ resolved
@@ -4,35 +4,19 @@
 #define PICO_UNIT_IMPLEMENTATION
 #include "../pico_unit.h"
 
-<<<<<<< HEAD
-void suite_scalar();
-void suite_v2();
-void suite_t2();
-void suite_b2();
-=======
 TEST_SUITE(suite_scalar);
 TEST_SUITE(suite_v2);
 TEST_SUITE(suite_t2);
 TEST_SUITE(suite_b2);
-TEST_SUITE(suite_rng);
->>>>>>> 6ee95ae2
 
 int main()
 {
     pu_display_colors(true);
 
-<<<<<<< HEAD
-    PU_RUN_SUITE(suite_scalar);
-    PU_RUN_SUITE(suite_v2);
-    PU_RUN_SUITE(suite_t2);
-    PU_RUN_SUITE(suite_b2);
-=======
     RUN_TEST_SUITE(suite_scalar);
     RUN_TEST_SUITE(suite_v2);
     RUN_TEST_SUITE(suite_t2);
     RUN_TEST_SUITE(suite_b2);
-    RUN_TEST_SUITE(suite_rng);
->>>>>>> 6ee95ae2
 
     pu_print_stats();
 
